use std::path::PathBuf;

use chrono::prelude::*;
use chrono::Duration;
use chrono_english::*;
use clap::ArgAction;
use clap::{Parser, ValueEnum, ValueHint};

use pueue_lib::network::message::Signal;

use super::commands::WaitTargetStatus;

#[derive(Parser, Debug)]
pub enum SubCommand {
    #[command(
        about = "Enqueue a task for execution.\n\n\
            There're many different options when scheduling a task.\n\
            Check the individual option help texts for more information.\n\n\
            Furthermore, please remember that scheduled commands are executed via your system shell.\n\
            This means that the command needs proper shell escaping.\n\
            The safest way to preserve shell escaping is to surround your command with quotes, for example:\n\
            pueue add 'ls $HOME && echo \"Some string\"'",
        trailing_var_arg = true
    )]
    Add {
        /// The command to be added.
        #[arg(required = true, num_args(1..), value_hint = ValueHint::CommandWithArguments)]
        command: Vec<String>,

        /// Specify current working directory.
        #[arg(name = "working-directory", short = 'w', long, value_hint = ValueHint::DirPath)]
        working_directory: Option<PathBuf>,

        /// Escape any special shell characters (" ", "&", "!", etc.).
        /// Beware: This implicitly disables nearly all shell specific syntax ("&&", "&>").
        #[arg(short, long)]
        escape: bool,

        /// Immediately start the task.
        #[arg(name = "immediate", short, long, conflicts_with = "stashed")]
        start_immediately: bool,

        /// Create the task in Stashed state.
        /// Useful to avoid immediate execution if the queue is empty.
        #[arg(name = "stashed", short, long, conflicts_with = "immediate")]
        stashed: bool,

        /// Prevents the task from being enqueued until <delay> elapses. See "enqueue" for accepted formats.
        #[arg(name = "delay", short, long, conflicts_with = "immediate", value_parser = parse_delay_until)]
        delay_until: Option<DateTime<Local>>,

        /// Assign the task to a group. Groups kind of act as separate queues.
        /// I.e. all groups run in parallel and you can specify the amount of parallel tasks for each group.
        /// If no group is specified, the default group will be used.
        #[arg(name = "group", short, long)]
        group: Option<String>,

        /// Start the task once all specified tasks have successfully finished.
        /// As soon as one of the dependencies fails, this task will fail as well.
        #[arg(name = "after", short, long, num_args(1..))]
        dependencies: Vec<usize>,

        /// Add some information for yourself.
        /// This string will be shown in the "status" table.
        /// There's no additional logic connected to it.
        #[arg(short, long)]
        label: Option<String>,

        /// Only return the task id instead of a text.
        /// This is useful when working with dependencies.
        #[arg(short, long)]
        print_task_id: bool,
    },
    /// Remove tasks from the list.
    /// Running or paused tasks need to be killed first.
    #[command(alias("rm"))]
    Remove {
        /// The task ids to be removed.
        #[arg(required = true)]
        task_ids: Vec<usize>,
    },
    /// Switches the queue position of two commands.
    /// Only works on queued and stashed commands.
    Switch {
        /// The first task id.
        task_id_1: usize,
        /// The second task id.
        task_id_2: usize,
    },
    /// Stashed tasks won't be automatically started.
    /// You have to enqueue them or start them by hand.
    Stash {
        /// Stash these specific tasks.
        #[arg(required = true)]
        task_ids: Vec<usize>,
    },
    /// Enqueue stashed tasks. They'll be handled normally afterwards.
    #[command(after_help = "DELAY FORMAT:

    The --delay argument must be either a number of seconds or a \"date expression\" similar to GNU \
    \"date -d\" with some extensions. It does not attempt to parse all natural language, but is \
    incredibly flexible. Here are some supported examples.

    2020-04-01T18:30:00   // RFC 3339 timestamp
    2020-4-1 18:2:30      // Optional leading zeros
    2020-4-1 5:30pm       // Informal am/pm time
    2020-4-1 5pm          // Optional minutes and seconds
    April 1 2020 18:30:00 // English months
    1 Apr 8:30pm          // Implies current year
    4/1                   // American form date
    wednesday 10:30pm     // The closest wednesday in the future at 22:30
    wednesday             // The closest wednesday in the future
    4 months              // 4 months from today at 00:00:00
    1 week                // 1 week at the current time
    1days                 // 1 day from today at the current time
    1d 03:00              // The closest 3:00 after 1 day (24 hours)
    3h                    // 3 hours from now
    3600s                 // 3600 seconds from now
")]
    Enqueue {
        /// Enqueue these specific tasks.
        task_ids: Vec<usize>,

        /// Delay enqueuing these tasks until <delay> elapses. See DELAY FORMAT below.
        #[arg(name = "delay", short, long, value_parser = parse_delay_until)]
        delay_until: Option<DateTime<Local>>,
    },

    #[command(
        about = "Resume operation of specific tasks or groups of tasks.\n\n\
            By default, this resumes the default group and all its tasks.\n\
            Can also be used force-start specific tasks.",
        verbatim_doc_comment
    )]
    Start {
        /// Start these specific tasks. Paused tasks will resumed.
        /// Queued or Stashed tasks will be force-started.
        task_ids: Vec<usize>,

        /// Resume a specific group and all paused tasks in it.
        /// The group will be set to running and its paused tasks will be resumed.
        #[arg(short, long, conflicts_with = "all")]
        group: Option<String>,

        /// Resume all groups!
        /// All groups will be set to running and paused tasks will be resumed.
        #[arg(short, long)]
        all: bool,

        /// Deprecated: this switch no longer has any effect.
        #[arg(short, long)]
        children: bool,
    },

    #[command(
        about = "Restart failed or successful task(s).\n\n\
            By default, identical tasks will be created and enqueued, but it's possible to restart in-place.\n\
            You can also edit a few properties, such as the path and the command, before restarting.",
        alias("re")
    )]
    Restart {
        /// Restart these specific tasks.
        task_ids: Vec<usize>,

        /// Restart all failed tasks accross all groups.
        /// Nice to use in combination with `-i/--in-place`.
        #[arg(short, long)]
        all_failed: bool,

        /// Like `--all-failed`, but only restart tasks failed tasks of a specific group.
        /// The group will be set to running and its paused tasks will be resumed.
        #[arg(short = 'g', long, conflicts_with = "all_failed")]
        failed_in_group: Option<String>,

        /// Immediately start the tasks, no matter how many open slots there are.
        /// This will ignore any dependencies tasks may have.
        #[arg(short = 'k', long, conflicts_with = "stashed")]
        start_immediately: bool,

        /// Set the restarted task to a "Stashed" state.
        /// Useful to avoid immediate execution.
        #[arg(short, long)]
        stashed: bool,

        /// Restart the task by reusing the already existing tasks.
        /// This will overwrite any previous logs of the restarted tasks.
        #[arg(short, long)]
        in_place: bool,

        /// Restart the task by creating a new identical tasks.
        /// Only applies, if you have the restart_in_place configuration set to true.
        #[arg(long)]
        not_in_place: bool,

        /// Edit the tasks' commands before restarting.
        #[arg(short, long)]
        edit: bool,

        /// Edit the tasks' paths before restarting.
        #[arg(short = 'p', long)]
        edit_path: bool,

        /// Edit the tasks' labels before restarting.
        #[arg(short = 'l', long)]
        edit_label: bool,
    },

    #[command(about = "Either pause running tasks or specific groups of tasks.\n\n\
            By default, pauses the default group and all its tasks.\n\
            A paused queue (group) won't start any new tasks.")]
    Pause {
        /// Pause these specific tasks.
        /// Does not affect the default group, groups or any other tasks.
        task_ids: Vec<usize>,

        /// Pause a specific group.
        #[arg(short, long, conflicts_with = "all")]
        group: Option<String>,

        /// Pause all groups!
        #[arg(short, long)]
        all: bool,

        /// Only pause the specified group and let already running tasks finish by themselves.
        #[arg(short, long)]
        wait: bool,

        /// Deprecated: this switch no longer has any effect.
        #[arg(short, long)]
        children: bool,
    },

    #[command(about = "Kill specific running tasks or whole task groups..\n\n\
        Kills all tasks of the default group when no ids or a specific group are provided.")]
    Kill {
        /// Kill these specific tasks.
        task_ids: Vec<usize>,

        /// Kill all running tasks in a group. This also pauses the group.
        #[arg(short, long, conflicts_with = "all")]
        group: Option<String>,

        /// Kill all running tasks across ALL groups. This also pauses all groups.
        #[arg(short, long)]
        all: bool,

        /// Deprecated: this switch no longer has any effect.
        #[arg(short, long)]
        children: bool,

        /// Send a UNIX signal instead of simply killing the process.
        /// DISCLAIMER: This bypasses Pueue's process handling logic!
        ///     You might enter weird invalid states, use at your own descretion.
        #[arg(short, long, ignore_case(true))]
        signal: Option<Signal>,
    },

    /// Send something to a task. Useful for sending confirmations such as 'y\n'.
    Send {
        /// The id of the task.
        task_id: usize,

        /// The input that should be sent to the process.
        input: String,
    },

    #[command(
        about = "Edit the command, path or label of a stashed or queued task.\n\n\
        By default only the command is edited.\n\
        Multiple properties can be added in one go."
    )]
    Edit {
        /// The task's id.
        task_id: usize,

        /// Edit the task's command.
        #[arg(short, long)]
        command: bool,

        /// Edit the task's path.
        #[arg(short, long)]
        path: bool,

        /// Edit the task's label.
        #[arg(short, long)]
        label: bool,
    },

    #[command(about = "Use this to add or remove groups.\n\
        By default, this will simply display all known groups.")]
    Group {
        /// Print the list of groups as json.
        #[arg(short, long)]
        json: bool,

        #[command(subcommand)]
        cmd: Option<GroupCommand>,
    },

    /// Display the current status of all tasks.
    Status {
        /// Users can specify a custom query to filter for specific values, order by a column
        /// or limit the amount of tasks listed.
        query: Vec<String>,

        /// Print the current state as json to stdout.
        /// This does not include the output of tasks.
        /// Use `log -j` if you want everything.
        #[arg(short, long)]
        json: bool,

        #[arg(short, long)]
        /// Only show tasks of a specific group
        group: Option<String>,
    },

    #[command(
        about = "Accept a list or map of JSON pueue tasks via stdin and display it just like \"pueue status\".\n\n\
            A simple example might look like this:\n\
            pueue status --json | jq -c '.tasks' | pueue format-status",
        after_help = "DISCLAIMER:\n\
        This command is a temporary workaround until a proper filtering language for \"status\" has
        been implemented. It might be removed in the future."
    )]
    FormatStatus {
        #[arg(short, long)]
        /// Only show tasks of a specific group
        group: Option<String>,
    },

    #[command(about = "Display the log output of finished tasks.\n\n\
            Only the last few lines will be shown by default.\n\
            If you want to follow the output of a task, please use the \"follow\" subcommand.")]
    Log {
        /// View the task output of these specific tasks.
        task_ids: Vec<usize>,

        /// Print the resulting tasks and output as json.
        /// By default only the last lines will be returned unless --full is provided.
        /// Take care, as the json cannot be streamed!
        /// If your logs are really huge, using --full can use all of your machine's RAM.
        #[arg(short, long)]
        json: bool,

        /// Only print the last X lines of each task's output.
        /// This is done by default if you're looking at multiple tasks.
        #[arg(short, long, conflicts_with = "full")]
        lines: Option<usize>,

        /// Show the whole output.
        #[arg(short, long)]
        full: bool,
    },

    /// Follow the output of a currently running task.
    /// This command works like "tail -f".
    #[command(alias("fo"))]
    Follow {
        /// The id of the task you want to watch.
        /// If no or multiple tasks are running, you have to specify the id.
        /// If only a single task is running, you can omit the id.
        task_id: Option<usize>,

        /// Only print the last X lines of the output before following
        #[arg(short, long)]
        lines: Option<usize>,
    },

<<<<<<< HEAD
    #[command(about = "Wait until tasks are finished.\n\n\
            By default, this will wait for all tasks in the default group to finish.\n\
            Note: This will also wait for all tasks that aren't somehow 'Done'.\n\
            Includes: [Paused, Stashed, Locked, Queued, ...]")]
=======
    /// Wait until tasks are finished.
    /// By default, this will wait for all tasks in the default group to finish.
    /// Note: This will also wait for all tasks that aren't somehow 'Done'.
    /// Includes: [Paused, Stashed, Locked, Queued, ...]
>>>>>>> 9905407c
    Wait {
        /// This allows you to wait for specific tasks to finish.
        task_ids: Vec<usize>,

        /// Wait for all tasks in a specific group
        #[arg(short, long, conflicts_with = "all")]
        group: Option<String>,

        /// Wait for all tasks across all groups and the default group.
        #[arg(short, long)]
        all: bool,

        /// Don't show any log output while waiting
        #[arg(short, long)]
        quiet: bool,

        /// Wait for tasks to reach a specific task status.
        #[arg(short, long)]
        status: Option<WaitTargetStatus>,
    },

    /// Remove all finished tasks from the list.
    Clean {
        /// Only clean tasks that finished successfully.
        #[arg(short, long)]
        successful_only: bool,

        /// Only clean tasks of a specific group
        #[arg(short, long)]
        group: Option<String>,
    },

    /// Kill all tasks, clean up afterwards and reset EVERYTHING!
    Reset {
        /// Deprecated: this switch no longer has any effect.
        #[arg(short, long)]
        children: bool,

        /// Don't ask for any confirmation.
        #[arg(short, long)]
        force: bool,
    },

    /// Remotely shut down the daemon. Should only be used if the daemon isn't started by a service manager.
    Shutdown,

    #[command(about = "Set the amount of allowed parallel tasks\n\n\
            By default, adjusts the amount of the default group.\n\
            No tasks will be stopped, if this is lowered.\n\
            This limit is only considered when tasks are scheduled.")]
    Parallel {
        /// The amount of allowed parallel tasks.
        #[arg(value_parser = min_one)]
        parallel_tasks: Option<usize>,

        /// Set the amount for a specific group.
        #[arg(name = "group", short, long)]
        group: Option<String>,
    },

    /// Generates shell completion files.
    /// This can be ignored during normal operations.
    Completions {
        /// The target shell.
        #[arg(value_enum)]
        shell: Shell,
        /// The output directory to which the file should be written.
        #[arg(value_hint = ValueHint::DirPath)]
        output_directory: PathBuf,
    },
}

#[derive(Parser, Debug)]
pub enum GroupCommand {
    /// Add a group by name.
    Add {
        name: String,

        /// Set the amount of parallel tasks this group can have.
        #[arg(short, long, value_parser = min_one)]
        parallel: Option<usize>,
    },

    /// Remove a group by name.
    /// This will move all tasks in this group to the default group!
    Remove { name: String },
}

#[derive(Parser, ValueEnum, Debug, Clone, PartialEq, Eq)]
pub enum ColorChoice {
    Auto,
    Never,
    Always,
}

#[derive(Parser, ValueEnum, Debug, Clone, PartialEq, Eq)]
pub enum Shell {
    Bash,
    Elvish,
    Fish,
    PowerShell,
    Zsh,
}

#[derive(Parser, Debug)]
#[command(
    name = "pueue",
    about = "Interact with the Pueue daemon",
    author,
    version
)]
pub struct CliArguments {
    /// Verbose mode (-v, -vv, -vvv)
    #[arg(short, long, action = ArgAction::Count)]
    pub verbose: u8,

    /// Colorize the output; auto enables color output when connected to a tty.
    #[arg(long, value_enum, default_value = "auto")]
    pub color: ColorChoice,

    /// Path to a specific pueue config file to use.
    /// This ignores all other config files.
    #[arg(short, long, value_hint = ValueHint::FilePath)]
    pub config: Option<PathBuf>,

    /// The name of the profile that should be loaded from your config file.
    #[arg(short, long)]
    pub profile: Option<String>,

    #[command(subcommand)]
    pub cmd: Option<SubCommand>,
}

fn parse_delay_until(src: &str) -> Result<DateTime<Local>, String> {
    if let Ok(seconds) = src.parse::<i64>() {
        let delay_until = Local::now() + Duration::seconds(seconds);
        return Ok(delay_until);
    }

    if let Ok(date_time) = parse_date_string(src, Local::now(), Dialect::Us) {
        return Ok(date_time);
    }

    Err(String::from(
        "could not parse as seconds or date expression",
    ))
}

/// Validator function. The input string has to be parsable as int and bigger than 0
fn min_one(value: &str) -> Result<usize, String> {
    match value.parse::<usize>() {
        Ok(value) => {
            if value < 1 {
                return Err("You must provide a value that's bigger than 0".into());
            }
            Ok(value)
        }
        Err(_) => Err("Failed to parse integer".into()),
    }
}<|MERGE_RESOLUTION|>--- conflicted
+++ resolved
@@ -366,17 +366,10 @@
         lines: Option<usize>,
     },
 
-<<<<<<< HEAD
     #[command(about = "Wait until tasks are finished.\n\n\
             By default, this will wait for all tasks in the default group to finish.\n\
             Note: This will also wait for all tasks that aren't somehow 'Done'.\n\
             Includes: [Paused, Stashed, Locked, Queued, ...]")]
-=======
-    /// Wait until tasks are finished.
-    /// By default, this will wait for all tasks in the default group to finish.
-    /// Note: This will also wait for all tasks that aren't somehow 'Done'.
-    /// Includes: [Paused, Stashed, Locked, Queued, ...]
->>>>>>> 9905407c
     Wait {
         /// This allows you to wait for specific tasks to finish.
         task_ids: Vec<usize>,
