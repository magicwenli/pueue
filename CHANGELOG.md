# Changelog

All notable changes to this project will be documented in this file.

The format is based on [Keep a Changelog](https://keepachangelog.com/en/1.0.0/), and this project adheres to [Semantic Versioning](https://semver.org/spec/v2.0.0.html).

## [3.2.0] - unreleased

### Added

- Add the `-j/--json` flag to `pueue group` to get a machine readable list of all current groups. [#430](https://github.com/Nukesor/pueue/issues/430)
- Add `pueued.plist` template to run pueue with launchd on MacOS. [#429](https://github.com/Nukesor/pueue/issues/429)
<<<<<<< HEAD
- Add query syntax documentation to `pueue status` [#438](https://github.com/Nukesor/pueue/issues/429)
=======
- Add the `--priority/-o` flag to `pueue add` [#429](https://github.com/Nukesor/pueue/issues/427).
  This feature can be used to have easier control in which order tasks are executed.
  This was previously only possible via `pueue switch`.
- Add the `success` wait status. With this status, `pueue` will exit with `1` as soon as a single task fails. [#434](https://github.com/Nukesor/pueue/issues/434)

### Fix

- Fix broken bash autocompletion. Temporarily changes the name in the help texts to `pueue` and `pueued`. [#426](https://github.com/Nukesor/pueue/issues/426)
- Reword, extend and format most subcommand help texts.

### Change

- Don't fail on `follow` if a followed task exists but hasn't started yet. [#436](https://github.com/Nukesor/pueue/issues/436)
- Fail with a `1` exit code, when a followed task disappears or doesn't exist in the first place. [#436](https://github.com/Nukesor/pueue/issues/436)
>>>>>>> 31a774ad

## [3.1.2] - 2023-02-26

## Fixed

- Fixed changes to stdout not being printed after each I/O copy when using `pueue follow`. [#416](https://github.com/Nukesor/pueue/issues/416)

## [3.1.1] - 2023-02-12

## Fixed

- Fixed missing newlines after `status`, `log` and `follow` [#414](https://github.com/Nukesor/pueue/issues/414).

## [3.1.0] - 2023-02-08

### Added

- Allow to wait for specific task state when using `pueue wait` [#400](https://github.com/Nukesor/pueue/issues/400).

### Fixed

- Point to a new patched fork of `darwin-libproc`, as the original has been deleted.
    This fixes the development builds for pueue on Apple platforms.

## [3.0.1] - 2022-12-31

### Fixed

- Bump `command-group` to fix broken windows process handling [#402](https://github.com/Nukesor/pueue/issues/402)

## [3.0.0] - 2022-12-12

This release was planned to be a much smaller one, but you know how it's like.

A new major version is appropriate, as the process handling has been completely refactored.
Thanks to the work of [@mjpieters](https://github.com/mjpieters), Pueue now uses process groups to manage subprocesses, preventing detached processes by default!
This also closes a long standing issue and brings the support for MacOs on par with Linux!

v3.0.0 also adds the long-requested feature to add a query/filter logic for the `status` command and lots of other quality of life improvements.
The test coverage and development tooling has never been better, the project continues to improve!

### Breaking Changes

- Tasks are now started in a process group, and `pueue kill` will kill all processes in the group [#372](https://github.com/Nukesor/pueue/issues/372).
    The `--children` cli flag has been deprecated (signals go to the whole group, always).
    This brings pueue's task handling in line with how interactive shells handle jobs.
    As a side-effect it prevents detached processes and thereby covers the 90% usecase users usually expect.

### Changed

- `pueue log` output now includes the task label, if any. [#355](https://github.com/Nukesor/pueue/issues/355)
- Enable `pueue edit` to edit multiple properties in one go.

### Added

- *status querying*! `pueue status` now implements the first version of a simple query logic.
    The filtering/order/limit logic is also applied to the `--json` output.
    This allows you to:
  - `columns=id,status,path` select the exact columns you want to be shown.
  - `[column] [<|>|=|~] [value]` Apply various filters to columns.
      There's only a fix amount of operations on a small amount of columns available for now.
      If you need more filtering capabilities, please create an issue or a PR :).
  - `limit [last|first] 10` limit the results that'll be shown.
  - `order_by [column] [asc|desc]` order by certain columns.
  - For exact info on the syntax check the [syntax file](https://github.com/Nukesor/pueue/blob/main/client/query/syntax.pest).
    I still have to write detailed docs on how to use it.
- Show a hint when calling `pueue log` if the task output has been truncated. [#318](https://github.com/Nukesor/pueue/issues/318)
- Add `Settings.shared.alias_file`, which allows to set the location of the `pueue_aliases.yml` file.
- Added functionality to edit a task's label [#354](https://github.com/Nukesor/pueue/issues/354).
- Added the `created_at` and `enqueued_at` metadata fields on `Task` [#356](https://github.com/Nukesor/pueue/issues/356).
    They'll only be exposed when running `status --json` for now.

### Fixed

- Interpret the `$EDITOR` command, when editing a task's command/path, as a shell expression instead of an executable ([#336](https://github.com/Nukesor/pueue/issues/336)).
    This gives users more control over how their editor should be started.
- Don't show the version warning message between daemon and client, when using any `--json` flag.
- Fix some test failures in non-standard environments for NixOS test suite ([#346](https://github.com/Nukesor/pueue/issues/346)).
- The time in pueue's logs will now be in localtime instead of UTC [#385](https://github.com/Nukesor/pueue/issues/385).
- MacOs support has been brought on par with Linux.

### Misc

- Continuation of testing the `pueue` client, pushing the test coverage from ~70% to ~73%.
- A codecov.yml syntax error was corrected, which prevented Codecov from applying the repository-specific configuration.
- CI tests are now run using cargo nextest, for faster test execution, flaky test handling and better test output.
- The macos test suite is now the same as that for Linux, including the client and daemon test suites.

## [2.1.0] - 2022-07-21

### Added

- Use the new `--color` command-line switch to control when pueue will use colors in its output. Fixes [#311](https://github.com/Nukesor/pueue/issues/311) by [mjpieters](https://github.com/mjpieters).
    The default is `auto`, which means it'll enable colors when connected to a TTY.
    The other options are `never` and `always`.

### Fixed

- Only style the `group` header in status output when on a TTY ([#319](https://github.com/Nukesor/pueue/pull/319)) by [mjpieters](https://github.com/mjpieters).

### Changed

- Exit `pueue follow` when reading logs, as soon as the followed task is no longer active.
- Properly formatted debug output.
- Hide `Task.envs` and `AddMessage.envs` in debug output, as they were too verbose and contained possibly sensible information.

### Misc

- Enable CI linting on all platforms ([#323](https://github.com/Nukesor/pueue/pull/323)) by [mjpieters](https://github.com/mjpieters).
- Add CI caching ([#322](https://github.com/Nukesor/pueue/pull/322)) by [mjpieters](https://github.com/mjpieters).
- Fix missing toolchain bug in CI ([#321](https://github.com/Nukesor/pueue/pull/321)) by [mjpieters](https://github.com/mjpieters).
- Set up code-coverage in CI.
- Tests suite for `pueue` client, pushing the test coverage from ~53% to ~70%.

## [2.0.4] - 2022-06-05

### Fixed

- Return the correct path from `pueue_lib::settings::configuration_directories()`,
  when we get a path from `dirs::config_dir()` (was `/home/<user>/.config/pueue.yaml/`, is now again `/home/<user>/.config/pueue/`).
- Use the correct path to delete the PID file during shutdown.

## [2.0.3] - 2022-06-04

### Fixed

- Use the `dirs` crate for platform specific directory discovery. [#311](https://github.com/Nukesor/pueue/issues/311)
    The previous trivial implementation was error prone in some edge-cases.
    For instance, Pueue fell back to the shared directory, if the `$XDG_RUNTIME_DIR` couldn't be found.
    This resulted in a reocurrence of [#302](https://github.com/Nukesor/pueue/issues/302) in non-XDG environments.

    Furthermore, Pueue used the wrong directories for its configuration and cache on Apple and Windows platforms.
    This is now fixed.

    This change is a bit tricky:
    * It's a fix on one hand (correct directories for Apple & Windows + fix for [#311](https://github.com/Nukesor/pueue/issues/311)).
    * It's somewhat of a **breaking change** for Apple & Windows on the other hand?

    I still decided to make this a patch release, as the next major release is still in the pipeline and needs a lot of work.
    [#302](https://github.com/Nukesor/pueue/issues/302) will still show up in Apple/Windows environments, as there doesn't seem to be runtime directory equivalent for those platforms.


## [2.0.2] - 2022-03-22

### Added

- Better debug output for migration instructions from v1 to v2 [#298](https://github.com/Nukesor/pueue/issues/298).
- Better error output and error context for some filesystem related errors (continuation).
- Add a new option to specify the location of the `PID` file: `shared.pid_path` [#302](https://github.com/Nukesor/pueue/issues/302).

### Fixed

- Some options weren't properly passed onto the forked daemon instance, when starting `pueued` with the `-d` flag.
    * the `-vvv` flags
    * the `--profile` option.
- Autocompletion shell scripts. Their generation is now also tested to prevent future regressions.
- Move the `PID` file into the runtime directory to prevent rare startup issues after crashes + reboot. [#302](https://github.com/Nukesor/pueue/issues/298).
    This won't cause any problems for running clients/daemons, making this a backward compatible change.
- The `format-status` option now respects the order in which tasks piped back into pueue, as long as they're passed in list form [#301](https://github.com/Nukesor/pueue/issues/301).
    Tasks that're passed as a map will still be displayed in increasing order.

## [2.0.1] - 2022-03-12

### Added

- Better error output and error context for filesystem related errors [#239](https://github.com/Nukesor/pueue/issues/293).

### Fixed

- Commands no longer inherit environment variables from the daemon process by [drewkett](https://github.com/drewkett) [#297](https://github.com/Nukesor/pueue/pull/297).
    Previously, the daemon environment variables bled into the subprocesses.

## [2.0.0] - 2022-02-18

This release marks the second stable release of Pueue.

Shortly after releasing `v1.0.0` a few short-comings of some design decisions became apparent.
This release aims to remove all those short-comings or important missing features.
Some of those changes required breaking changes of both internal APIs and datastructures, as well as the CLI interfaces and the configuration file.
Since this project sticks to SemVer, this meant that a new major release was necessary.

Hopefully, this will be the last stable release for quite a while.
There are a few features planned that might introduce further breaking changes, but those will most likely need quite some time to implement (if we manage to implement them at all).

Anyhow, I'm quite pleased with the overall state of this release!
A lot of cool and convenient stuff has been added and quite a bit of internal logic has been streamlined and cleaned up.

Also a huge thanks to all contributors that helped working on this version!

### Added

- Shell auto-completion value hints for some arguments (zsh and fish only).
- Introduce the `rm` (remove), `re` (restart) and `fo` (follow) subcommand aliases [#245](https://github.com/Nukesor/pueue/issues/245).
- Allow to set the amount of parallel tasks at group creation by [Spyros Roum](https://github.com/SpyrosRoum) [#245](https://github.com/Nukesor/pueue/issues/249).
- When calling `pueue` without a subcommand, the `status` command will be called by default [#247](https://github.com/Nukesor/pueue/issues/247).
- Add the `--group` parameter to the `pueue clean` command [#248](https://github.com/Nukesor/pueue/issues/248).
- Add `output` for a task's log output as template parameters for callbacks [#269](https://github.com/Nukesor/issues/269).
- Add `--lines` parameter to `pueue follow` to only show specified number of lines from stdout before following [#270](https://github.com/Nukesor/pueue/issues/270).
- Notify the user if a task is added to a paused group [#265](https://github.com/Nukesor/pueue/issues/265).
- Notify the user that when killing whole groups, those groups are also paused [#265](https://github.com/Nukesor/pueue/issues/265).
- Implementation of configuration profiles [#244](https://github.com/Nukesor/pueue/issues/244).
    This supports multiple profiles in a single `pueue.yml`, which can be loaded via the `--profile/-p $name` flag.
- Added the `shared.runtime_directory` config variable for any runtime related files, such as sockets.
- `XDG_CONFIG_HOME` is respected for Pueue's config directory [#243](https://github.com/Nukesor/pueue/issues/243).
- `XDG_DATA_HOME` is used if the `pueue_directory` config isn't explicitly set [#243](https://github.com/Nukesor/pueue/issues/243).
- `XDG_RUNTIME_DIR` is used if the new `runtime_directory` config isn't explicitly set [#243](https://github.com/Nukesor/pueue/issues/243).
- The unix socket is now located in the `runtime_directory` by default [#243](https://github.com/Nukesor/pueue/issues/243).
- The `format-status` subcommand [#213](https://github.com/Nukesor/pueue/issues/213).
    This is a preliminary feature, which allows users to use external tools, such as `jq`, to filter Pueue's `state -j` output and pipe them back into `format-status` to display it.
    This feature will probably be removed once a proper internal filter logic has been added. \
    The simplest usage looks like this: `pueue status --json | jq -c '.tasks' | pueue format-status`
- Show currently active commands when calling `pueue wait`.

### Changed

- Improved memory footprint for reading partial logs.
- Always only show the last X lines of output when using `pueue log` without additional parameters.
- `pueue parallel` without arguments now also shows the groups with their current limit like `pueue group`. [#264](https://github.com/Nukesor/pueue/issues/264)
- Configuration files will no longer be changed programatically [#241](https://github.com/Nukesor/pueue/issues/241).
- Default values for all most configuration variables have been added [#241](https://github.com/Nukesor/pueue/issues/241).
- **Breaking changes:** `stderr` and `stdout` of Pueue's tasks are now combined into a single file.
    This means a few things.
    * One doesn't have to filter for stderr any longer.
    * All logs are now combined in a single chronologically correct log file.
    * One **can no longer** filter for stderr/stdout specific output.
- **Breaking changes:** The `group` subcommand now has `group add [-p $count] $name` and `group remove $name` subcommands.
    The old `group [-a,-p,-r]` flags have been removed.
- **Breaking changes:** The configuration for groups can no longer be done via configuration file.
    This means, that groups can only be edited, created or deleted via the commandline interface.
    The amount of parallel tasks will also be reset to `1` when upgrading.

### Removed

- No longer read `/etc/pueue/` configuration files.
    Pueue isn't designed as a system wide service, hence this doesn't make any sense to have system wide configuration files.
- If multiple configuration files are found, they're no longer merged together.
    Instead, only the first file will be used.

### Fixed

- Recover tasks from `Locked` state if editing fails [#267](https://github.com/Nukesor/pueue/issues/267)
- `pueue log` now behaves the same for local and remote logs.
     Remote logs previously showed more lines under some circumstances.
- panic due to rogue `.unwrap()` when filtering for a non-existing group in `pueue status`.

## [1.0.6] - 2022-01-05

#### Fixed

- The `--after` flag on add no longer accepted multiple parameters. This was due to a change in Clap's API in their bump from beta to full v3 release.

## [1.0.5] - 2022-01-02

### Changed

- Update to stable clap v3.0.

### Fix

- Panic instead of loop endlessly, if `task_log` directory disapears.

## [1.0.4] - 2021-11-12

### Fix

- Hard panic of the daemon, when one tries to switch a task with itself [#262](https://github.com/Nukesor/pueue/issues/262).

## [1.0.3] - 2021-09-15

### Fix

- The `default` group wasn't created, if the `pueue.yml` config file didn't contain it. [#242](https://github.com/Nukesor/pueue/issues/242).
    This lead to crashes and undefined behavior in the daemon and the client.
    This bug was introduced in `1.0.0` due to changes to the internal datastructures and several added features.
    It only popped up now, due to [#236](https://github.com/Nukesor/pueue/issues/236) being fixed, as the config is now being correctly used.
    This only affects users with quite old pueue configs or custom config files.

## [1.0.2] - 2021-09-12

### Feature

This feature wasn't supposed to be added to v1.0.2 and breaks semantic versioning.
I'm still getting used to this, sorry for any inconveniences.

- Add the `--working-directory` parameter to the `pueue add` command [#227](https://github.com/Nukesor/pueue/issues/227).

### Fix

- Settings weren't always read on daemon restart. [#236](https://github.com/Nukesor/pueue/issues/236).
    This bug was introduced in `1.0.0` due to large-scale refactorings and insufficient testing.

## [1.0.1] - 2021-08-20

### Fix

- Update to clap `v3.0.0-beta.4`. The upgrade from beta.2 to beta.4 introduced breaking changes, which lead to compiler errors when doing a `cargo install` without a `--locked`.
    A beta upgrade seems to be handled like a patch version in semantic versioning.
    This isn't a bug per se, but it leads to confusion when people forget the `--locked` flag during install.

## [1.0.0] - 2021-08-19

A lot of things happened during this release.
Even though quite a few new features were added, the main effort went into increasing stability and inter-version compatibility.

The goal of this release is to push the code quality, error handling, test coverage and stability to a level that justifies a v1.0 release. \
Since this project follows semantic versioning, this includes no breaking changes and backward compatibility on minor version upgrades. \
This also means that I'm quite certain that there are no critical bugs in the project and that all important and planned features have been implemented.

Unless some critical issues pop up, this can be seen as a finished version of the project!

**Disclaimer:** This project is mainly developed for Linux.
Windows and MacOS/Apple platforms are partially supported, but this is a community effort.
Thereby, v1.0 might be misleading for those. \
I hope you understand, that I cannot wait for someone to implement missing features for these platforms.
I want this project to move forward.

### Added

- `~` is respected in configuration paths by [dadav](https://github.com/dadav) for [#191](https://github.com/Nukesor/pueue/issues/191).
- Use `pueue kill --signal SigTerm` to send Unix signals directly to Pueue's processes. [#202](https://github.com/Nukesor/pueue/issues/202)
- Support for other `apple` platforms. New build artifacts for `ios-aarch64`.
- Option in config file to use the `--in-place` flag on `restart` by default.
- `--failed-in-group [group_name]` for `restart`. That way you can restart all failed tasks of a specific group [#211](https://github.com/Nukesor/pueue/issues/211)
- Options in config file to configure the time and datetime format in `pueue status` for [#212](https://github.com/Nukesor/pueue/issues/212).
- Add a worker pool representation for groups to Pueue [#218](https://github.com/Nukesor/pueue/issues/218).
    The task's group name and the pool's worker id for a given task are then injected into the environment variables of the subprocess.
    This allows users to map Pueue's internal group and worker logic to external resources:
    ```
    ./run_on_gpu_pool --gpu $PUEUE_WORKER_ID --pool $PUEUE_GROUP`
    ```
- The last lines of `stderr` and `stdout` are now available in the callback command. [#196](https://github.com/Nukesor/pueue/issues/196).
- Add `callback_log_lines` setting for the daemon, specifying the amount of lines returned to the callback. [#196](https://github.com/Nukesor/pueue/issues/196).
- Add a PID file to `$pueue_directory/pueue.pid`, which will be used to check whether there's an already running daemon.


### Changed

- Use the next available id instead of constantly increasing id's.
    This results in ids being reused, on `pueue clean` or `pueue remove` of the last tasks in a queue.
- Show the date in `pueue status` for the `start` and `end` fields, if the task didn't start today.
- Backward compatible protocol for stable version changes with `serde_cbor`.
- Detection of old daemon versions during client-\>daemon handshake.
- Overall better debug messages.
- Use tokio's async runtime and set a hardcoded limit of 4 worker threads, which is already more than enough.
- Add a debug message, when using `pueue wait` or `pueue wait -g some_group` and there're no tasks in the group.
- Stabilized internal daemon shutdown and restoration logic.
- Rename `Index` to `Id` in `pueue status` to free up screen space.
- Remove `Exitcode` column in `pueue status` and include exitcode into `Failed` status to free up screen space.
- You can no longer remove groups, if there are still tasks assigned to that group.
- A non-zero exit code will be returned, if no tasks were affected by an action.

### Datastructures

A whole lot of Pueue's internal datastructures have been refactored.
The main goal of this was to prevent impossible/invalid states wherever possible.

Overall, this resulted in sleaker und much better maintainable code. However, this broke backwards compatibility to pre-v1.0 at numerous places.

- Json structure of the `Task` struct changed significantly, as data depending on the current status has been moved into the `TaskStatus` enum.
- Many messages have been touched, as several new enums have been introduced and many fields have been removed.

### Fixed

- Handle very rare race-condition, where tasks with failed dependencies start anyway.
- `pueue log --json` now works again. [#186](https://github.com/Nukesor/pueue/issues/186)
    By default, only a few lines of output will be provided, but this can be configured via the `--full` and `--lines` option.
- Use crossbeam's mpsc channels, resulting in faster execution of user's instructions.
- Fix issue where the daemon was shutting down so fast, there wasn't enough time to respond the client that it's actually shutting down.

### Removed

- Removed the `enqueue` parameter from callback, as the callback is only run for finished tasks.

## [0.12.2] - 2021-04-20

### Fixed

- Remove task logs on `pueue remove`. [#187](https://github.com/Nukesor/pueue/issues/187)
- Improve Windows support by [oiatz](https://github.com/oiatz). [#114](https://github.com/Nukesor/pueue/issues/114)
- Fix empty output for empty groups when requesting specific group with `status -g $name`. [#190](https://github.com/Nukesor/pueue/issues/190)
- Fix missing output when explicitly requesting default group with `status -g default`. [#190](https://github.com/Nukesor/pueue/issues/190)

## [0.12.1] - 2021-03-12

### Fixed

- Dependant tasks didn't update the id of their dependencies, if a dependency's id was changed via `pueue switch` [#185](https://github.com/Nukesor/pueue/issues/185)

### Changed

- Show the status of the default group, if there are no tasks in the queue.

## [0.12.0] - 2021-02-10

**Info for all packagers:** \
In case you updated your packaging rules for the new layout in v0.11, those changes need to be reverted. \
The new repository layout with workspaces didn't work out that well.
Managing two crates in a single repository in combination with `cargo release` turned out to be quite annoying.

### Added

- `--all-failed` flag for `restart`.
     This will restart all tasks that didn't finish with a `Success` status. [#79](https://github.com/Nukesor/pueue/issues/79)
- New config option `client.dark_mode` by [Mephistophiles](https://github.com/Mephistophiles). [#178](https://github.com/Nukesor/pueue/issues/178)
    Default: `false`. Adds the ability to switch to dark colors instead of regular colors.

### Changed

- Rename/change some flags on the `restart` subcommand.
    1. Rename `--path` to `--edit-path`. The short flag stays the same (`p`).
    2. Rename the short flag for `--start-immediately` to `-k`.
- Dependency bump to pueue-lib `v0.12.1`

### Fixed

- `-s` flag overload on the `restart` command.
    `--start-immediately` and `--stashed` collided.
- Error on BSD due to inability to get username from system registry. [#173](https://github.com/Nukesor/pueue/issues/173)

## [0.11.2] - 2021-02-01

### Changed

- Readability of the `log` command has been further improved.
- Dependency bump to pueue-lib `v0.11.2`

## [0.11.1] - 2021-01-19

### Fixed

- Wrong version (`pueue-v0.11.0-alpha.0`) due to an error in the build process with the new project structure. [#169](https://github.com/Nukesor/pueue/issues/169)

## [0.11.0] - 2021-01-18

### Added

- Add the `--lines` flag to the `log` subcommand.
    This is used to only show the last X lines of each task's stdout and stderr.
- Add the `--full` flag to the `log` subcommand.
    This is used to show the whole logfile of each task's stdout and stderr.
- Add the `--successful-only` flag to the `clean` subcommand.
     This let's keep you all important logs of failed tasks, while freeing up some screen space.

### Changed

- If multiple tasks are selected, `log` now only shows the last few lines for each log.
    You can use the new `--full` option to get the old behavior.

## [0.10.2] - 2020-12-31

### Fixed

- It was possible to remove tasks with active dependants, i.e. tasks which have a dependency and didn't finish yet.
    This didn't lead to any crashes, but could lead to unwanted behavior, since the dependant tasks simply started due to the dependency no longer existing.
    It's however still possible to delete dependencies as long as their dependants are deleted as well.

## [0.10.1] - 2020-12-29

### Fixed

- panic, when using `pueue status` and only having tasks in non-default groups.

## [0.10.0] - 2020-12-29

This release adds a lot of breaking changes!
I tried to clean up, refactor and streamline as much code as possible.

`v0.10.0` aims to be the last release before hitting v1.0.0. \
From that point on I'll try to maintain backward compatibility for as long as possible (v2.0.0).\
Please read this changelog carefully.

### Changed

- Use TLS encryption for all TCP communication. [#52](https://github.com/Nukesor/pueue/issues/52)
- Updated Crossterm and thereby bump the required rust version to `1.48`.
- Extract the shared `secret` into a separate file. [#52](https://github.com/Nukesor/pueue/issues/52)
    This will allow users to publicly sync their config directory between machines.
- Change default secret length from 20 to 512 chars. [#52](https://github.com/Nukesor/pueue/issues/52)
- Lots of internal code cleanup/refactoring/restructuring.
- Exit client with non-zero exit code when getting a failure message from the daemon.
- The `group` list output has been properly styled.
- Use unix sockets by default on unix systems. [#165](https://github.com/Nukesor/pueue/issues/165)
- Any unix socket code or configuration stuff has been removed, when building for Windows.

### Added

- Add the `shared.host` configuration variable. [#52](https://github.com/Nukesor/pueue/issues/52)
    This finally allows to accept outside connections, but comes with some security implications.
- Create a self-signed ECDSA cert/key for TLS crypto with [rcgen](https://github.com/est31/rcgen). [#52](https://github.com/Nukesor/pueue/issues/52)
- Error messages have been improved in many places.
- `daemon.pause_all_on_failure` config, which actually pauses all groups as soon as a task fails.
- `daemon.pause_group_on_failure` config, which only pauses the group of the affected task instead of everything.
- Users can add some additional information to tasks with the `task add --label $LABEL` option, which will be displayed when calling `pueue status`. [#155](https://github.com/Nukesor/pueue/issues/155)
- `--escape` flag on the `add` subcommand, which takes all given Parameter strings and escapes special characters. [#158](https://github.com/Nukesor/pueue/issues/158)
- Remove `--task-ids` for `wait`. Now it's used the same way as start/kill/pause etc.
- Add an option `--print-task-id` to only return the task id on `add`. This allows for better scripting. [#151](https://github.com/Nukesor/pueue/issues/151)

### Removed

- Removed the `daemon.pause_on_failure` configuration variable in favor of the other two previously mentioned options.
- Removed the `--port` and `--unix-socket-path` cli flags on client in favor of the `--config` flag.
- Removed the `--port` flag on the daemon in favor of the `--config` flag.

### Fixed

- Properly pass `--config` CLI argument to daemonized `pueued` instance.
- The `--default` flag on the `kill` command has been removed, since this was the default anyway.
    That makes this command's behavior consistent with the `start` and `pause` command.
- Allow the old `kill [task_ids...]` behavior.
    You no longer need the `-t` flag to kill a tasks.
    This broke in one of the previous refactorings.

### Internal

- The default group is now an actual group.

## [0.9.0] - 2020-12-14

### Added

- The `wait` subcommand. This allows you to wait for all tasks in the default queue/ a specific group to finish. [#117](https://github.com/Nukesor/pueue/issues/117)
    On top of this, you can also specify specific tasks ids.
- New client configuration `show_expanded_aliases` (default: `false`).
    Determines whether the original input command or the expanded alias will be shown when calling `status`.
- New `--in-place` option for `restart`, which resets and reuses the existing task instead of creating a new one. [#147](https://github.com/Nukesor/pueue/issues/147)

### Changed

- Don't update the status of tasks with failed dependencies on paused queues.
    This allows to fix dependency chains without having to restart all tasks in combination with the `pause_on_failure` and the new `--in-place` restart option.

### Fixed

- `pause_on_failure` pauses the group of the failed tasks. Previously this always paused the default queue.
- Properly display version when using `-V`. (#143)
- Execute callbacks for tasks with failed dependencies.
- Execute callbacks for tasks that failed to spawn at all.
- Persist state changes when handling tasks that failed to spawn.
- Set proper start/end times for all tasks that failed in any way.

### Changed

- The original user command will be used when editing a task's command.
    As a result of this, aliases will be re-applied after editing a command.

## [0.8.2] - 2020-11-20

### Added

- Add `exit_code` parameter to callback hooks. (#138)
- Add a confirmation message when using `reset` with running tasks by [quebin31](https://github.com/quebin31). [#140](https://github.com/Nukesor/pueue/issues/140)

### Changed

- Update to beta branch of Clap v3. Mainly for better auto-completion scripts.

## [0.8.1] - 2020-10-27

### Added

- Add `start`, `end` and `enqueue` time parameters to callback hooks by [soruh](https://github.com/soruh).
- Config flag to truncate content in 'status'. (#123)

### Fixed

- ZSH completion script fix by [ahkrr](https://github.com/ahkrr).

## [0.8.0] - 2020-10-25

This version adds breaking changes:

- The configuration file structure has been changed. There's now a `shared` section.
- The configuration files have been moved to a dedicated `pueue` subdirectory.

### Added

- Unix socket support [#90](https://github.com/Nukesor/pueue/issues/)
- New option to specify a configuration file on startup for daemon and client.
- Warning messages for removing/killing tasks [#111](https://github.com/Nukesor/pueue/issues/111) by [Julian Kaindl](https://github.com/kaindljulian)
- Better message on `pueue group`, when there are no groups yet.
- Guide on how to connect to remote hosts via ssh port forwarding.

### Changed

- Move a lot of documentation from the README and FAQ into Github's wiki. The docs have been restructured at the same time.
- Never create a default config when starting the client. Only starting the daemon can do that.
- Better error messages when connecting with wrong secret.
- Windows: The configuration file will now also be placed in `%APPDATA%\Local\pueue`.

### Fixed

- Fixed panic, when killing and immediately removing a task. [#119](https://github.com/Nukesor/pueue/issues/119)
- Fixed broken non-responsive daemon, on panic in threads. [#119](https://github.com/Nukesor/pueue/issues/119)
- Don't allow empty commands on `add`.
- The client will never persist/write the configuration file. [#116](https://github.com/Nukesor/pueue/issues/116)
- The daemon will only persist configuration file on startup, if anything changes. [#116](https://github.com/Nukesor/pueue/issues/116)
- (Probably fixed) Malformed configuration file. [#116](https://github.com/Nukesor/pueue/issues/116)

## [0.7.2] - 2020-10-05

### Fixed

- Non-existing tasks were displayed as successfully removed. [#108](https://github.com/Nukesor/pueue/issues/108)
- Remove child process handling logic for MacOs, since the library simply doesn't support this.
- Remove unneeded `config` features and reduce compile time by ~10%. Contribution by [LovecraftianHorror](https://github.com/LovecraftianHorror) [#112](https://github.com/Nukesor/pueue/issues/112)
- Remove futures-timers, effectively reducing compile time by ~14%. [#112](https://github.com/Nukesor/pueue/issues/112)
- Update to comfy-table v1.1.0, reducing compile time by another ~10%. [#112](https://github.com/Nukesor/pueue/issues/112)

### Changed

- Linux process handling now always sends signals to its direct children, if the root process is a `sh -c` process.
  Previously, this behavior was somewhat ambiguous and inconsistent. [#109](https://github.com/Nukesor/pueue/issues/109)

### Added

- Update workflow to build arm binaries.

## [0.7.0] - 2020-07-23

### Added

- New `-e` and `-p` flags to edit tasks on restart.
    `-e` for `command`, `-p` for `path`.
    Both can be added at the same time.

### Changed

- Internal refactoring of the client code. Mostly structure.

### Fixed

- Improved CLI validation.
    Several subcommands accepted empty task id vectors, when they shouldn't.

## [0.6.3] - 2020-07-11

### Changed

- Don't do any code styling, if `stdout` is no tty.

## [0.6.2] - 2020-07-11

### Fixed

- Fix local `stderr` formatting for `log`.
- Fix missing sleep in local `follow` loop, resulting in single core 100% CPU usage.

## [0.6.1] - 2020-06-14

### Changed

- New default behavior for `follow`.
    Implemented by [JP-Ellis](https://github.com/JP-Ellis).
- Delete everything in Pueue's `task_logs` folder on `reset`.

## [0.6.0] - 2020-06-07

### Added

- `pueue_aliases.yml`, which allows some shell-like aliasing.
- `-c` flag for `kill` and `reset`.

## [0.5.1] - 2020-05-31

### Added

- `--children/-c` flag for `start` and `stop`.
  This sends the `SIGSTOP`/`SIGSTART` signal not only to the main process of a task, but also to direct children.
  This is, for instance, useful if you're starting tasks via a shell script.

### Fixed

- Fixed formatting bug in `pueue log`. Fixed by [sourcefrog](https://github.com/sourcefrog).

## [0.5.0] - 2020-05-15

### Added

- Groups! Tasks can now be assigned to a group.
  Each group acts as their own queue and each group has their own setting for parallel task execution.
  Groups can also be paused/resumed individually.
- Added `--group` flag for `status`. This will only print tasks of a specific group
- Add new flags `--default` to `kill`. With this flag only tasks in the default queue will be affected.
- Users can now specify a custom callback that'll be called whenever tasks finish.
- Environment variable capture. Tasks will now start with the variables of the environment `pueue add` is being called in.

### Changed

- `log` now also works on running and paused tasks. It thereby replaces some of `show`'s functionality.
- Rename `show` to `follow`. The `follow` is now only for actually following the output of a single command.
- `follow` (previously `show`) now also reads directly from disk, if `read_local_logs` is set to `true`.
- The `--all` flag now affects all groups AND the default queue for `kill`, `start` and `pause`.

## [0.4.0] - 2020-05-04

### Added

- Dependencies! This adds the `--after [ids]` option. Implemented by [tinou98](https://github.com/tinou98).
   Task with this option will only be started, if all specified dependencies successfully finish.
  Tasks with failed dependencies will fail as well.
- New state `FailedToStart`. Used if the process cannot be started.
- New state `DependencyFailed`. Used if any dependency of a task fails.
- New config option `read_local_logs`. Default: `true`
  We assume that the daemon and client run on the same machine by default.
  This removes the need to send logs via socket, since the client can directly read the log files.
   Set to `false` if you, for instance, use Pueue in combination with SSH port forwarding.

### Changed

- Pueue no longer stores log output in its backup files.
- Process log output is no longer permanently stored in memory. This significantly reduced RAM usage for large log outputs. Huge thanks for helping with this to [sourcefrog](https://github.com/sourcefrog)!
- Process log output is compressed in-memory on read from disk. This leads to reduced bandwidth and RAM usage.

## [0.3.1] - 2020-04-10

### Fixed

- Set `start` for processes. (Seems to have broken in 0.2.0)

## [0.3.0] - 2020-04-03

### Added

- `pause_on_failure` configuration flag. Set this to true to pause the daemon as soon as a task fails.
- Add `--stashed` flag to `restart`.
- Add `-p/--path` flag to allow editing of a stashed/queued task's path.
- Better network utilization for `pueue log`.

### Fixed

- Respect `Killed` tasks on `pueue clean`.
- Show `Killed` status in `pueue log`.
- Fix `pueue log` formatting.
- Show daemon status if no tasks exist.
- Better error messages when daemon isn't running.

## [0.2.0] - 2020-03-25

### Added

- New `--delay` flag, which delays enqueueing of a task. Can be used on `start` and `enqueue`. Implemented by [taylor1791](https://github.com/taylor1791).
- `--stashed` flag for `pueue add` to add a task in stashed mode. Implemented by [taylor1791](https://github.com/taylor1791).

### Changed

- Generating completion files moved away from build.rs to the new `pueue completions {shell} {output_dir}` subcommand.
  This seems to be the proper way to generate completion files with clap.
  There is a `build_completions.sh` script to build all completion files to the known location for your convenience.

### Fixed

- Fix `edit` command.
- Several wrong state restorations after restarting pueue.

## [0.1.6] - 2020-02-05

### Fixed

- [BUG] Fix wrong TCP receiving logic.
- Automatically create config directory.
- Fix and reword cli help texts.

## [0.1.5] - 2020-02-02

### Changed

- Basic Windows support. Huge thanks to [Lej77](https://github.com/Lej77) for implementing this!
- Integrate completion script build in `build.rs`.

## [0.1.4] - 2020-01-31

### Changed

- Dependency updates

## [0.1.3] - 2020-01-29

### Changed

- Change table design of `pueue status`.

## [0.1.2] - 2020-01-28

### Fixed

- Handle broken UTF8 in `show` with `-f` and `-e` flags.
- Allow restart of `Killed` processes.

## [0.1.1] - 2020-01-28

### Added

- Add --daemonize flag for daemon to daemonize pueued without using a service manager.
- Add `shutdown` subcommand for client for being able to manually kill the pueue daemon.

### Changed

- Replace prettytables-rs with comfy-table.
- Replace termion with crossterm.<|MERGE_RESOLUTION|>--- conflicted
+++ resolved
@@ -10,9 +10,7 @@
 
 - Add the `-j/--json` flag to `pueue group` to get a machine readable list of all current groups. [#430](https://github.com/Nukesor/pueue/issues/430)
 - Add `pueued.plist` template to run pueue with launchd on MacOS. [#429](https://github.com/Nukesor/pueue/issues/429)
-<<<<<<< HEAD
 - Add query syntax documentation to `pueue status` [#438](https://github.com/Nukesor/pueue/issues/429)
-=======
 - Add the `--priority/-o` flag to `pueue add` [#429](https://github.com/Nukesor/pueue/issues/427).
   This feature can be used to have easier control in which order tasks are executed.
   This was previously only possible via `pueue switch`.
@@ -27,7 +25,6 @@
 
 - Don't fail on `follow` if a followed task exists but hasn't started yet. [#436](https://github.com/Nukesor/pueue/issues/436)
 - Fail with a `1` exit code, when a followed task disappears or doesn't exist in the first place. [#436](https://github.com/Nukesor/pueue/issues/436)
->>>>>>> 31a774ad
 
 ## [3.1.2] - 2023-02-26
 
