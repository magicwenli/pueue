# Changelog

All notable changes to this project will be documented in this file.

The format is based on [Keep a Changelog](https://keepachangelog.com/en/1.0.0/), and this project adheres to [Semantic Versioning](https://semver.org/spec/v2.0.0.html).

<<<<<<< HEAD
## [2.0.0] - unreleased

### Added

- Introduce the `rm` (remove), `re` (restart) and `fo` (follow) subcommand aliases [#245](https://github.com/Nukesor/pueue/issues/245).
- Allow to set the amount of parallel tasks at group creation by [Spyros Roum](https://github.com/SpyrosRoum) [#245](https://github.com/Nukesor/pueue/issues/249).
- When calling `pueue` without a subcommand, the `status` command will be called by default [#247](https://github.com/Nukesor/pueue/issues/247).
- Add the `--group` parameter to the `pueue clean` command [#248](https://github.com/Nukesor/pueue/issues/248).
- Add `stdout_path` and `stderr_path` as template parameters for callbacks [#269](https://github.com/Nukesor/issues/269).
- Add `--lines` parameter to `pueue follow` to only show specified number of lines from stdout before following [#270](https://github.com/Nukesor/pueue/issues/270).
- Notify the user if a task is added to a paused group [#265](https://github.com/Nukesor/pueue/issues/265).
- Notify the user that when killing whole groups, those groups are also paused [#265](https://github.com/Nukesor/pueue/issues/265).
- Implementation of configuration profiles [#244](https://github.com/Nukesor/pueue/issues/244).
    This supports multiple profiles in a single `pueue.yml`, which can be loaded via the `--profile/-p $name` flag.
- Added the `shared.runtime_directory` config variable for any runtime related files, such as sockets.
- `XDG_CONFIG_HOME` is respected for Pueue's config directory [#243](https://github.com/Nukesor/pueue/issues/243).
- `XDG_DATA_HOME` is used if the `pueue_directory` config isn't explicitly set [#243](https://github.com/Nukesor/pueue/issues/243).
- `XDG_RUNTIME_DIR` is used if the new `runtime_directory` config isn't explicitly set [#243](https://github.com/Nukesor/pueue/issues/243).
- The unix socket is now located in the `runtime_directory` by default [#243](https://github.com/Nukesor/pueue/issues/243).
- The `format-status` subcommand [#213](https://github.com/Nukesor/pueue/issues/213).
    This is a preliminary feature, which allows users to use external tools, such as `jq`, to filter Pueue's `state -j` output and pipe them back into `format-status` to display it.
    This feature will probably be removed once a proper internal filter logic has been added. \
    The simplest usage looks like this: `pueue status --json | jq -c '.tasks' | pueue format-status`

### Changed

- Improved memory footprint for reading partial logs.
- Always only show the last X lines of output when using `pueue log` without additional parameters.
- `pueue parallel` without arguments now also shows the groups with their current limit like `pueue group`. (#264)[https://github.com/Nukesor/pueue/issues/264]
- **Breaking changes:** The `group` subcommand now has `group add [-p $count] $name` and `group remove $name` subcommands.
    The old `group [-a,-p,-r]` flags have been removed.
- **Breaking changes:** The configuration for groups can no longer be done via configuration file.
    This means, that groups can only be edited, created or deleted via the commandline interface.
    The amount of parallel tasks will also be reset to `1` when upgrading.

### Removed

- No longer read `/etc/pueue/` configuration files.
    Pueue isn't designed as a system wide service, hence this doesn't make any sense to have system wide configuration files.
- If multiple configuration files are found, they're no longer merged together.
    Instead, only the first file will be used.

### Fixed

- Recover tasks from `Locked` state if editing fails [#267](https://github.com/Nukesor/pueue/issues/267)
- `pueue log` now behaves the same for local and remote logs.
     Remote logs previously showed more lines under some circumstances.
- panic due to rogue `.unwrap()` when filtering for a non-existing group in `pueue status`.
=======
## [1.0.6] - 2022-01-05

#### Fixed

- The `--after` flag on add no longer accepted multiple parameters. This was due to a change in Clap's API in their bump from beta to full v3 release.
>>>>>>> 9c39bcac

## [1.0.5] - 2022-01-02

### Changed

- Update to stable clap v3.0.

### Fix

- Panic instead of loop endlessly, if `task_log` directory disapears.

## [1.0.4] - 2021-11-12

### Fix

- Hard panic of the daemon, when one tries to switch a task with itself [#262](https://github.com/Nukesor/pueue/issues/262).

## [1.0.3] - 2021-09-15

### Fix

- The `default` group wasn't created, if the `pueue.yml` config file didn't contain it. [#242](https://github.com/Nukesor/pueue/issues/242).
    This lead to crashes and undefined behavior in the daemon and the client.
    This bug was introduced in `1.0.0` due to changes to the internal datastructures and several added features.
    It only popped up now, due to [#236](https://github.com/Nukesor/pueue/issues/236) being fixed, as the config is now being correctly used.
    This only affects users with quite old pueue configs or custom config files.

## [1.0.2] - 2021-09-12

### Feature

This feature wasn't supposed to be added to v1.0.2 and breaks semantic versioning.
I'm still getting used to this, sorry for any inconveniences.

- Add the `--working-directory` parameter to the `pueue add` command [#227](https://github.com/Nukesor/pueue/issues/227).

### Fix

- Settings weren't always read on daemon restart. [#236](https://github.com/Nukesor/pueue/issues/236).
    This bug was introduced in `1.0.0` due to large-scale refactorings and insufficient testing.

## [1.0.1] - 2021-08-20

### Fix

- Update to clap `v3.0.0-beta.4`. The upgrade from beta.2 to beta.4 introduced breaking changes, which lead to compiler errors when doing a `cargo install` without a `--locked`.
    A beta upgrade seems to be handled like a patch version in semantic versioning.
    This isn't a bug per se, but it leads to confusion when people forget the `--locked` flag during install.

## [1.0.0] - 2021-08-19

A lot of things happened during this release.
Even though quite a few new features were added, the main effort went into increasing stability and inter-version compatibility.

The goal of this release is to push the code quality, error handling, test coverage and stability to a level that justifies a v1.0 release. \
Since this project follows semantic versioning, this includes no breaking changes and backward compatibility on minor version upgrades. \
This also means that I'm quite certain that there are no critical bugs in the project and that all important and planned features have been implemented.

Unless some critical issues pop up, this can be seen as a finished version of the project!

**Disclaimer:** This project is mainly developed for Linux.
Windows and MacOS/Apple platforms are partially supported, but this is a community effort.
Thereby, v1.0 might be misleading for those. \
I hope you understand, that I cannot wait for someone to implement missing features for these platforms.
I want this project to move forward.

### Added

- `~` is respected in configuration paths by [dadav](https://github.com/dadav) for [#191](https://github.com/Nukesor/pueue/issues/191).
- Use `pueue kill --signal SigTerm` to send Unix signals directly to Pueue's processes. [#202](https://github.com/Nukesor/pueue/issues/202)
- Support for other `apple` platforms. New build artifacts for `ios-aarch64`.
- Option in config file to use the `--in-place` flag on `restart` by default.
- `--failed-in-group [group_name]` for `restart`. That way you can restart all failed tasks of a specific group [#211](https://github.com/Nukesor/pueue/issues/211)
- Options in config file to configure the time and datetime format in `pueue status` for [#212](https://github.com/Nukesor/pueue/issues/212).
- Add a worker pool representation for groups to Pueue [#218](https://github.com/Nukesor/pueue/issues/218).
    The task's group name and the pool's worker id for a given task are then injected into the environment variables of the subprocess.
    This allows users to map Pueue's internal group and worker logic to external resources:
    ```
    ./run_on_gpu_pool --gpu $PUEUE_WORKER_ID --pool $PUEUE_GROUP`
    ```
- The last lines of `stderr` and `stdout` are now available in the callback command. [#196](https://github.com/Nukesor/pueue/issues/196).
- Add `callback_log_lines` setting for the daemon, specifying the amount of lines returned to the callback. [#196](https://github.com/Nukesor/pueue/issues/196).
- Add a PID file to `$pueue_directory/pueue.pid`, which will be used to check whether there's an already running daemon.


### Changed

- Use the next available id instead of constantly increasing id's.
    This results in ids being reused, on `pueue clean` or `pueue remove` of the last tasks in a queue.
- Show the date in `pueue status` for the `start` and `end` fields, if the task didn't start today.
- Backward compatible protocol for stable version changes with `serde_cbor`.
- Detection of old daemon versions during client-\>daemon handshake.
- Overall better debug messages.
- Use tokio's async runtime and set a hardcoded limit of 4 worker threads, which is already more than enough.
- Add a debug message, when using `pueue wait` or `pueue wait -g some_group` and there're no tasks in the group.
- Stabilized internal daemon shutdown and restoration logic.
- Rename `Index` to `Id` in `pueue status` to free up screen space.
- Remove `Exitcode` column in `pueue status` and include exitcode into `Failed` status to free up screen space.
- You can no longer remove groups, if there are still tasks assigned to that group.
- A non-zero exit code will be returned, if no tasks were affected by an action.

### Datastructures

A whole lot of Pueue's internal datastructures have been refactored.
The main goal of this was to prevent impossible/invalid states wherever possible.

Overall, this resulted in sleaker und much better maintainable code. However, this broke backwards compatibility to pre-v1.0 at numerous places.

- Json structure of the `Task` struct changed significantly, as data depending on the current status has been moved into the `TaskStatus` enum.
- Many messages have been touched, as several new enums have been introduced and many fields have been removed.

### Fixed

- Handle very rare race-condition, where tasks with failed dependencies start anyway.
- `pueue log --json` now works again. [#186](https://github.com/Nukesor/pueue/issues/186)
    By default, only a few lines of output will be provided, but this can be configured via the `--full` and `--lines` option.
- Use crossbeam's mpsc channels, resulting in faster execution of user's instructions.
- Fix issue where the daemon was shutting down so fast, there wasn't enough time to respond the client that it's actually shutting down.

### Removed

- Removed the `enqueue` parameter from callback, as the callback is only run for finished tasks.

## [0.12.2] - 2021-04-20

### Fixed

- Remove task logs on `pueue remove`. [#187](https://github.com/Nukesor/pueue/issues/187)
- Improve Windows support by [oiatz](https://github.com/oiatz). [#114](https://github.com/Nukesor/pueue/issues/114)
- Fix empty output for empty groups when requesting specific group with `status -g $name`. [#190](https://github.com/Nukesor/pueue/issues/190)
- Fix missing output when explicitly requesting default group with `status -g default`. [#190](https://github.com/Nukesor/pueue/issues/190)

## [0.12.1] - 2021-03-12

### Fixed

- Dependant tasks didn't update the id of their dependencies, if a dependency's id was changed via `pueue switch` [#185](https://github.com/Nukesor/pueue/issues/185)

### Changed

- Show the status of the default group, if there are no tasks in the queue.

## [0.12.0] - 2021-02-10

**Info for all packagers:** \
In case you updated your packaging rules for the new layout in v0.11, those changes need to be reverted. \
The new repository layout with workspaces didn't work out that well.
Managing two crates in a single repository in combination with `cargo release` turned out to be quite annoying.

### Added

- `--all-failed` flag for `restart`.
     This will restart all tasks that didn't finish with a `Success` status. [#79](https://github.com/Nukesor/pueue/issues/79)
- New config option `client.dark_mode` by [Mephistophiles](https://github.com/Mephistophiles). [#178](https://github.com/Nukesor/pueue/issues/178)
    Default: `false`. Adds the ability to switch to dark colors instead of regular colors.

### Changed

- Rename/change some flags on the `restart` subcommand.
    1. Rename `--path` to `--edit-path`. The short flag stays the same (`p`).
    2. Rename the short flag for `--start-immediately` to `-k`.
- Dependency bump to pueue-lib `v0.12.1`

### Fixed

- `-s` flag overload on the `restart` command.
    `--start-immediately` and `--stashed` collided.
- Error on BSD due to inability to get username from system registry. [#173](https://github.com/Nukesor/pueue/issues/173)

## [0.11.2] - 2021-02-01

### Changed

- Readability of the `log` command has been further improved.
- Dependency bump to pueue-lib `v0.11.2`

## [0.11.1] - 2021-01-19

### Fixed

- Wrong version (`pueue-v0.11.0-alpha.0`) due to an error in the build process with the new project structure. [#169](https://github.com/Nukesor/pueue/issues/169)

## [0.11.0] - 2021-01-18

### Added

- Add the `--lines` flag to the `log` subcommand.
    This is used to only show the last X lines of each task's stdout and stderr.
- Add the `--full` flag to the `log` subcommand.
    This is used to show the whole logfile of each task's stdout and stderr.
- Add the `--successful-only` flag to the `clean` subcommand.
     This let's keep you all important logs of failed tasks, while freeing up some screen space.

### Changed

- If multiple tasks are selected, `log` now only shows the last few lines for each log.
    You can use the new `--full` option to get the old behavior.

## [0.10.2] - 2020-12-31

### Fixed

- It was possible to remove tasks with active dependants, i.e. tasks which have a dependency and didn't finish yet.
    This didn't lead to any crashes, but could lead to unwanted behavior, since the dependant tasks simply started due to the dependency no longer existing.
    It's however still possible to delete dependencies as long as their dependants are deleted as well.

## [0.10.1] - 2020-12-29

### Fixed

- panic, when using `pueue status` and only having tasks in non-default groups.

## [0.10.0] - 2020-12-29

This release adds a lot of breaking changes!
I tried to clean up, refactor and streamline as much code as possible.

`v0.10.0` aims to be the last release before hitting v1.0.0. \
From that point on I'll try to maintain backward compatibility for as long as possible (v2.0.0).\
Please read this changelog carefully.

### Changed

- Use TLS encryption for all TCP communication. [#52](https://github.com/Nukesor/pueue/issues/52)
- Updated Crossterm and thereby bump the required rust version to `1.48`.
- Extract the shared `secret` into a separate file. [#52](https://github.com/Nukesor/pueue/issues/52)
    This will allow users to publicly sync their config directory between machines.
- Change default secret length from 20 to 512 chars. [#52](https://github.com/Nukesor/pueue/issues/52)
- Lots of internal code cleanup/refactoring/restructuring.
- Exit client with non-zero exit code when getting a failure message from the daemon.
- The `group` list output has been properly styled. 
- Use unix sockets by default on unix systems. [#165](https://github.com/Nukesor/pueue/issues/165)
- Any unix socket code or configuration stuff has been removed, when building for Windows.

### Added

- Add the `shared.host` configuration variable. [#52](https://github.com/Nukesor/pueue/issues/52)
    This finally allows to accept outside connections, but comes with some security implications.
- Create a self-signed ECDSA cert/key for TLS crypto with [rcgen](https://github.com/est31/rcgen). [#52](https://github.com/Nukesor/pueue/issues/52)
- Error messages have been improved in many places.
- `daemon.pause_all_on_failure` config, which actually pauses all groups as soon as a task fails.
- `daemon.pause_group_on_failure` config, which only pauses the group of the affected task instead of everything.
- Users can add some additional information to tasks with the `task add --label $LABEL` option, which will be displayed when calling `pueue status`. [#155](https://github.com/Nukesor/pueue/issues/155)
- `--escape` flag on the `add` subcommand, which takes all given Parameter strings and escapes special characters. [#158](https://github.com/Nukesor/pueue/issues/158)
- Remove `--task-ids` for `wait`. Now it's used the same way as start/kill/pause etc. 
- Add an option `--print-task-id` to only return the task id on `add`. This allows for better scripting. [#151](https://github.com/Nukesor/pueue/issues/151)

### Removed

- Removed the `daemon.pause_on_failure` configuration variable in favor of the other two previously mentioned options.
- Removed the `--port` and `--unix-socket-path` cli flags on client in favor of the `--config` flag.
- Removed the `--port` flag on the daemon in favor of the `--config` flag.

### Fixed

- Properly pass `--config` CLI argument to daemonized `pueued` instance.
- The `--default` flag on the `kill` command has been removed, since this was the default anyway.
    That makes this command's behavior consistent with the `start` and `pause` command.
- Allow the old `kill [task_ids...]` behavior.
    You no longer need the `-t` flag to kill a tasks.
    This broke in one of the previous refactorings.

### Internal

- The default group is now an actual group.

## [0.9.0] - 2020-12-14

### Added

- The `wait` subcommand. This allows you to wait for all tasks in the default queue/ a specific group to finish. [#117](https://github.com/Nukesor/pueue/issues/117)
    On top of this, you can also specify specific tasks ids.
- New client configuration `show_expanded_aliases` (default: `false`).
    Determines whether the original input command or the expanded alias will be shown when calling `status`.
- New `--in-place` option for `restart`, which resets and reuses the existing task instead of creating a new one. [#147](https://github.com/Nukesor/pueue/issues/147)

### Changed

- Don't update the status of tasks with failed dependencies on paused queues.
    This allows to fix dependency chains without having to restart all tasks in combination with the `pause_on_failure` and the new `--in-place` restart option.

### Fixed

- `pause_on_failure` pauses the group of the failed tasks. Previously this always paused the default queue.
- Properly display version when using `-V`. (#143)
- Execute callbacks for tasks with failed dependencies.
- Execute callbacks for tasks that failed to spawn at all.
- Persist state changes when handling tasks that failed to spawn.
- Set proper start/end times for all tasks that failed in any way.

### Changed

- The original user command will be used when editing a task's command.
    As a result of this, aliases will be re-applied after editing a command.

## [0.8.2] - 2020-11-20

### Added

- Add `exit_code` parameter to callback hooks. (#138)
- Add a confirmation message when using `reset` with running tasks by [quebin31](https://github.com/quebin31). [#140](https://github.com/Nukesor/pueue/issues/140)

### Changed

- Update to beta branch of Clap v3. Mainly for better auto-completion scripts.

## [0.8.1] - 2020-10-27

### Added

- Add `start`, `end` and `enqueue` time parameters to callback hooks by [soruh](https://github.com/soruh).
- Config flag to truncate content in 'status'. (#123)

### Fixed

- ZSH completion script fix by [ahkrr](https://github.com/ahkrr).

## [0.8.0] - 2020-10-25

This version adds breaking changes:

- The configuration file structure has been changed. There's now a `shared` section.
- The configuration files have been moved to a dedicated `pueue` subdirectory.

### Added

- Unix socket support [#90](https://github.com/Nukesor/pueue/issues/)
- New option to specify a configuration file on startup for daemon and client.
- Warning messages for removing/killing tasks [#111](https://github.com/Nukesor/pueue/issues/111) by [Julian Kaindl](https://github.com/kaindljulian)
- Better message on `pueue group`, when there are no groups yet.
- Guide on how to connect to remote hosts via ssh port forwarding.

### Changed

- Move a lot of documentation from the README and FAQ into Github's wiki. The docs have been restructured at the same time.
- Never create a default config when starting the client. Only starting the daemon can do that.
- Better error messages when connecting with wrong secret.
- Windows: The configuration file will now also be placed in `%APPDATA%\Local\pueue`.

### Fixed

- Fixed panic, when killing and immediately removing a task. [#119](https://github.com/Nukesor/pueue/issues/119)
- Fixed broken non-responsive daemon, on panic in threads. [#119](https://github.com/Nukesor/pueue/issues/119)
- Don't allow empty commands on `add`.
- The client will never persist/write the configuration file. [#116](https://github.com/Nukesor/pueue/issues/116)
- The daemon will only persist configuration file on startup, if anything changes. [#116](https://github.com/Nukesor/pueue/issues/116)
- (Probably fixed) Malformed configuration file. [#116](https://github.com/Nukesor/pueue/issues/116)

## [0.7.2] - 2020-10-05

### Fixed

- Non-existing tasks were displayed as successfully removed. [#108](https://github.com/Nukesor/pueue/issues/108)
- Remove child process handling logic for MacOs, since the library simply doesn't support this.
- Remove unneeded `config` features and reduce compile time by ~10%. Contribution by [LovecraftianHorror](https://github.com/LovecraftianHorror) [#112](https://github.com/Nukesor/pueue/issues/112)
- Remove futures-timers, effectively reducing compile time by ~14%. [#112](https://github.com/Nukesor/pueue/issues/112)
- Update to comfy-table v1.1.0, reducing compile time by another ~10%. [#112](https://github.com/Nukesor/pueue/issues/112)

### Changed

- Linux process handling now always sends signals to its direct children, if the root process is a `sh -c` process.
  Previously, this behavior was somewhat ambiguous and inconsistent. [#109](https://github.com/Nukesor/pueue/issues/109)

### Added

- Update workflow to build arm binaries.

## [0.7.0] - 2020-07-23

### Added

- New `-e` and `-p` flags to edit tasks on restart.
    `-e` for `command`, `-p` for `path`.
    Both can be added at the same time.

### Changed

- Internal refactoring of the client code. Mostly structure.

### Fixed

- Improved CLI validation.
    Several subcommands accepted empty task id vectors, when they shouldn't.

## [0.6.3] - 2020-07-11

### Changed

- Don't do any code styling, if `stdout` is no tty.

## [0.6.2] - 2020-07-11

### Fixed

- Fix local `stderr` formatting for `log`.
- Fix missing sleep in local `follow` loop, resulting in single core 100% CPU usage.

## [0.6.1] - 2020-06-14

### Changed

- New default behavior for `follow`.
    Implemented by [JP-Ellis](https://github.com/JP-Ellis).
- Delete everything in Pueue's `task_logs` folder on `reset`.

## [0.6.0] - 2020-06-07

### Added

- `pueue_aliases.yml`, which allows some shell-like aliasing.
- `-c` flag for `kill` and `reset`.

## [0.5.1] - 2020-05-31

### Added

- `--children/-c` flag for `start` and `stop`.
  This sends the `SIGSTOP`/`SIGSTART` signal not only to the main process of a task, but also to direct children.
  This is, for instance, useful if you're starting tasks via a shell script.

### Fixed

- Fixed formatting bug in `pueue log`. Fixed by [sourcefrog](https://github.com/sourcefrog).

## [0.5.0] - 2020-05-15

### Added

- Groups! Tasks can now be assigned to a group.
  Each group acts as their own queue and each group has their own setting for parallel task execution.
  Groups can also be paused/resumed individually.
- Added `--group` flag for `status`. This will only print tasks of a specific group
- Add new flags `--default` to `kill`. With this flag only tasks in the default queue will be affected.
- Users can now specify a custom callback that'll be called whenever tasks finish.
- Environment variable capture. Tasks will now start with the variables of the environment `pueue add` is being called in.

### Changed

- `log` now also works on running and paused tasks. It thereby replaces some of `show`'s functionality.
- Rename `show` to `follow`. The `follow` is now only for actually following the output of a single command.
- `follow` (previously `show`) now also reads directly from disk, if `read_local_logs` is set to `true`.
- The `--all` flag now affects all groups AND the default queue for `kill`, `start` and `pause`.

## [0.4.0] - 2020-05-04

### Added

- Dependencies! This adds the `--after [ids]` option. Implemented by [tinou98](https://github.com/tinou98).  
   Task with this option will only be started, if all specified dependencies successfully finish.
  Tasks with failed dependencies will fail as well.
- New state `FailedToStart`. Used if the process cannot be started.
- New state `DependencyFailed`. Used if any dependency of a task fails.
- New config option `read_local_logs`. Default: `true`
  We assume that the daemon and client run on the same machine by default.
  This removes the need to send logs via socket, since the client can directly read the log files.  
   Set to `false` if you, for instance, use Pueue in combination with SSH port forwarding.

### Changed

- Pueue no longer stores log output in its backup files.
- Process log output is no longer permanently stored in memory. This significantly reduced RAM usage for large log outputs. Huge thanks for helping with this to [sourcefrog](https://github.com/sourcefrog)!
- Process log output is compressed in-memory on read from disk. This leads to reduced bandwidth and RAM usage.

## [0.3.1] - 2020-04-10

### Fixed

- Set `start` for processes. (Seems to have broken in 0.2.0)

## [0.3.0] - 2020-04-03

### Added

- `pause_on_failure` configuration flag. Set this to true to pause the daemon as soon as a task fails.
- Add `--stashed` flag to `restart`.
- Add `-p/--path` flag to allow editing of a stashed/queued task's path.
- Better network utilization for `pueue log`.

### Fixed

- Respect `Killed` tasks on `pueue clean`.
- Show `Killed` status in `pueue log`.
- Fix `pueue log` formatting.
- Show daemon status if no tasks exist.
- Better error messages when daemon isn't running.

## [0.2.0] - 2020-03-25

### Added

- New `--delay` flag, which delays enqueueing of a task. Can be used on `start` and `enqueue`. Implemented by [taylor1791](https://github.com/taylor1791).
- `--stashed` flag for `pueue add` to add a task in stashed mode. Implemented by [taylor1791](https://github.com/taylor1791).

### Changed

- Generating completion files moved away from build.rs to the new `pueue completions {shell} {output_dir}` subcommand.
  This seems to be the proper way to generate completion files with clap.
  There is a `build_completions.sh` script to build all completion files to the known location for your convenience.

### Fixed

- Fix `edit` command.
- Several wrong state restorations after restarting pueue.

## [0.1.6] - 2020-02-05

### Fixed

- [BUG] Fix wrong TCP receiving logic.
- Automatically create config directory.
- Fix and reword cli help texts.

## [0.1.5] - 2020-02-02

### Changed

- Basic Windows support. Huge thanks to [Lej77](https://github.com/Lej77) for implementing this!
- Integrate completion script build in `build.rs`.

## [0.1.4] - 2020-01-31

### Changed

- Dependency updates

## [0.1.3] - 2020-01-29

### Changed

- Change table design of `pueue status`.

## [0.1.2] - 2020-01-28

### Fixed

- Handle broken UTF8 in `show` with `-f` and `-e` flags.
- Allow restart of `Killed` processes.

## [0.1.1] - 2020-01-28

### Added

- Add --daemonize flag for daemon to daemonize pueued without using a service manager.
- Add `shutdown` subcommand for client for being able to manually kill the pueue daemon.

### Changed

- Replace prettytables-rs with comfy-table.
- Replace termion with crossterm.<|MERGE_RESOLUTION|>--- conflicted
+++ resolved
@@ -4,7 +4,6 @@
 
 The format is based on [Keep a Changelog](https://keepachangelog.com/en/1.0.0/), and this project adheres to [Semantic Versioning](https://semver.org/spec/v2.0.0.html).
 
-<<<<<<< HEAD
 ## [2.0.0] - unreleased
 
 ### Added
@@ -53,13 +52,12 @@
 - `pueue log` now behaves the same for local and remote logs.
      Remote logs previously showed more lines under some circumstances.
 - panic due to rogue `.unwrap()` when filtering for a non-existing group in `pueue status`.
-=======
+
 ## [1.0.6] - 2022-01-05
 
 #### Fixed
 
 - The `--after` flag on add no longer accepted multiple parameters. This was due to a change in Clap's API in their bump from beta to full v3 release.
->>>>>>> 9c39bcac
 
 ## [1.0.5] - 2022-01-02
 
